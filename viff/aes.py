--- conflicted
+++ resolved
@@ -240,32 +240,16 @@
             for i in range(len(row)):
                 bits = bit_decompose(self.invert(row[i]))
 
-<<<<<<< HEAD
-                if (use_lin_comb):
+                if use_lin_comb:
                     row[i] = self.runtime.lin_comb(sum(AES.A.rows, []),
                                                    bits * len(AES.A.rows))
-=======
-                # include the translation in the matrix multiplication
-                # (see definition of AES.A)
-                bits.append(Share(self.runtime, GF256, GF256(1)))
-
-                if use_lin_comb:
-                    bits = [self.runtime.lin_comb(AES.A.rows[j], bits)
-                            for j in range(len(bits) - 1)]
-                    row[i] = self.runtime.lin_comb(
-                        [2**j for j in range(len(bits))], bits)
->>>>>>> 1db1703a
                 else:
                     # caution: order is lsb first
                     vector = AES.A * Matrix(zip(bits))
                     bits = zip(*vector.rows)[0]
-<<<<<<< HEAD
                     row[i] = sum(bits)
 
                 row[i].addCallback(lambda x: 0x63 + x)
-=======
-                    row[i] = sum([bits[j] * 2**j for j in range(len(bits))])
->>>>>>> 1db1703a
 
     def shift_row(self, state):
         """Rijndael ShiftRow.
