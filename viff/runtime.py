# -*- coding: utf-8 -*-
#
# Copyright 2007, 2008, 2009 VIFF Development Team.
#
# This file is part of VIFF, the Virtual Ideal Functionality Framework.
#
# VIFF is free software: you can redistribute it and/or modify it
# under the terms of the GNU Lesser General Public License (LGPL) as
# published by the Free Software Foundation, either version 3 of the
# License, or (at your option) any later version.
#
# VIFF is distributed in the hope that it will be useful, but WITHOUT
# ANY WARRANTY; without even the implied warranty of MERCHANTABILITY
# or FITNESS FOR A PARTICULAR PURPOSE. See the GNU Lesser General
# Public License for more details.
#
# You should have received a copy of the GNU Lesser General Public
# License along with VIFF. If not, see <http://www.gnu.org/licenses/>.

"""VIFF runtime. This is where the virtual ideal functionality is
hiding! The runtime is responsible for sharing inputs, handling
communication, and running the calculations.

Each player participating in the protocol will instantiate a
:class:`Runtime` object and use it for the calculations.

The Runtime returns :class:`Share` objects for most operations, and
these can be added, subtracted, and multiplied as normal thanks to
overloaded arithmetic operators. The runtime will take care of
scheduling things correctly behind the scenes.
"""
from __future__ import division

__docformat__ = "restructuredtext"

import time
import struct
from optparse import OptionParser, OptionGroup
from collections import deque
import os

from viff.field import GF256, FieldElement
from viff.util import wrapper, rand, deep_wait, track_memory_usage, begin, end
from viff.constants import SHARE
import viff.reactor

from twisted.internet import reactor
from twisted.internet.task import LoopingCall
from twisted.internet.error import ConnectionDone, CannotListenError
from twisted.internet.defer import Deferred, DeferredList, gatherResults, succeed
from twisted.internet.defer import maybeDeferred
from twisted.internet.protocol import ReconnectingClientFactory, ServerFactory
from twisted.protocols.basic import Int16StringReceiver


class Share(Deferred):
    """A shared number.

    The :class:`Runtime` operates on shares, represented by this class.
    Shares are asynchronous in the sense that they promise to attain a
    value at some point in the future.

    Shares overload the arithmetic operations so that ``x = a + b``
    will create a new share *x*, which will eventually contain the
    sum of *a* and *b*. Each share is associated with a
    :class:`Runtime` and the arithmetic operations simply call back to
    that runtime.
    """

    def __init__(self, runtime, field, value=None):
        """Initialize a share.

        If an initial value is given, it will be passed to
        :meth:`callback` right away.
        """
        assert field is not None, "Cannot construct share without a field."
        assert callable(field), "The field is not callable, wrong argument?"

        Deferred.__init__(self)
        self.runtime = runtime
        self.field = field
        if value is not None:
            self.callback(value)

    if os.environ.get("VIFF_PROFILE"):
        old_init = __init__

        def __init__(self, *a, **kw):
            self.old_init(*a, **kw)
            self.pc = self.runtime.program_counter[:]
            begin(None, self.label())

        def __del__(self):
            end(None, self.label())

        def label(self):
            return "share " + hex(id(self)) + " " + \
                   ".".join(map(str, self.pc))

    def __add__(self, other):
        """Addition."""
        return self.runtime.add(self, other)

    def __radd__(self, other):
        """Addition (reflected argument version)."""
        return self.runtime.add(self, other)

    def __sub__(self, other):
        """Subtraction."""
        return self.runtime.sub(self, other)

    def __rsub__(self, other):
        """Subtraction (reflected argument version)."""
        return self.runtime.sub(other, self)

    def __mul__(self, other):
        """Multiplication."""
        return self.runtime.mul(self, other)

    def __rmul__(self, other):
        """Multiplication (reflected argument version)."""
        return self.runtime.mul(self, other)

    def __pow__(self, exponent):
        """Exponentation to known integer exponents."""
        return self.runtime.pow(self, exponent)

    def __xor__(self, other):
        """Exclusive-or."""
        return self.runtime.xor(self, other)

    def __rxor__(self, other):
        """Exclusive-or (reflected argument version)."""
        return self.runtime.xor(self, other)

    def __lt__(self, other):
        """Strictly less-than comparison."""
        # self < other <=> not (self >= other)
        return 1 - self.runtime.greater_than_equal(self, other)

    def __le__(self, other):
        """Less-than or equal comparison."""
        # self <= other <=> other >= self
        return self.runtime.greater_than_equal(other, self)

    def __gt__(self, other):
        """Strictly greater-than comparison."""
        # self > other <=> not (other >= self)
        return 1 - self.runtime.greater_than_equal(other, self)

    def __ge__(self, other):
        """Greater-than or equal comparison."""
        # self >= other
        return self.runtime.greater_than_equal(self, other)

    def __eq__(self, other):
        """Equality testing."""
        return self.runtime.equal(self, other)

    def __neq__(self, other):
        """Negated equality testing."""
        return 1 - self.runtime.equal(self, other)


    def clone(self):
        """Clone a share.

        Works like :meth:`util.clone_deferred` except that it returns a new
        :class:`Share` instead of a :class:`Deferred`.
        """

        def split_result(result):
            clone.callback(result)
            return result
        clone = Share(self.runtime, self.field)
        self.addCallback(split_result)
        return clone


class ShareList(Share):
    """Create a share that waits on a number of other shares.

    Roughly modelled after the Twisted :class:`DeferredList`
    class. The advantage of this class is that it is a :class:`Share`
    (not just a :class:`Deferred`) and that it can be made to trigger
    when a certain threshold of the shares are ready. This example
    shows how the :meth:`pprint` callback is triggered when *a* and
    *c* are ready:

    >>> from pprint import pprint
    >>> from viff.field import GF256
    >>> a = Share(None, GF256)
    >>> b = Share(None, GF256)
    >>> c = Share(None, GF256)
    >>> shares = ShareList([a, b, c], threshold=2)
    >>> shares.addCallback(pprint)           # doctest: +ELLIPSIS
    <ShareList at 0x...>
    >>> a.callback(10)
    >>> c.callback(20)
    [(True, 10), None, (True, 20)]

    The :meth:`pprint` function is called with a list of pairs. The first
    component of each pair is a boolean indicating if the callback or
    errback method was called on the corresponding :class:`Share`, and
    the second component is the value given to the callback/errback.

    If a threshold less than the full number of shares is used, some
    of the pairs may be missing and :const:`None` is used instead. In
    the example above the *b* share arrived later than *a* and *c*,
    and so the list contains a :const:`None` on its place.
    """
    def __init__(self, shares, threshold=None):
        """Initialize a share list.

        The list of shares must be non-empty and if a threshold is
        given, it must hold that ``0 < threshold <= len(shares)``. The
        default threshold is ``len(shares)``.
        """
        assert len(shares) > 0, "Cannot create empty ShareList"
        assert threshold is None or 0 < threshold <= len(shares), \
            "Threshold out of range"

        Share.__init__(self, shares[0].runtime, shares[0].field)

        self.results = [None] * len(shares)
        if threshold is None:
            self.missing_shares = len(shares)
        else:
            self.missing_shares = threshold

        for index, share in enumerate(shares):
            share.addCallbacks(self._callback_fired, self._callback_fired,
                               callbackArgs=(index, True),
                               errbackArgs=(index, False))

    def _callback_fired(self, result, index, success):
        self.results[index] = (success, result)
        self.missing_shares -= 1
        if not self.called and self.missing_shares == 0:
            self.callback(self.results)
        return result


def gather_shares(shares):
    """Gather shares.

    Roughly modelled after the Twisted :meth:`gatherResults`
    function. It takes a list of shares and returns a new
    :class:`Share` which will be triggered with a list of values,
    namely the values from the initial shares:

    >>> from pprint import pprint
    >>> from viff.field import GF256
    >>> a = Share(None, GF256)
    >>> b = Share(None, GF256)
    >>> shares = gather_shares([a, b])
    >>> shares.addCallback(pprint)           # doctest: +ELLIPSIS
    <ShareList at 0x...>
    >>> a.callback(10)
    >>> b.callback(20)
    [10, 20]
    """

    def filter_results(results):
        return [share for (_, share) in results]
    share_list = ShareList(shares)
    share_list.addCallback(filter_results)
    return share_list


class ShareExchanger(Int16StringReceiver):
    """Send and receive shares.

    All players are connected by pair-wise connections and this
    Twisted protocol is one such connection. It is used to send and
    receive shares from one other player.
    """

    def __init__(self):
        self.peer_id = None
        self.lost_connection = Deferred()
        #: Data expected to be received in the future.
        self.incoming_data = {}
        self.waiting_deferreds = {}
        #: Statistics
        self.sent_packets = 0
        self.sent_bytes = 0

    def connectionMade(self):
        self.sendString(str(self.factory.runtime.id))

    def connectionLost(self, reason):
        reason.trap(ConnectionDone)
        self.lost_connection.callback(self)

    def stringReceived(self, string):
        """Called when a share is received.

        The string received is unpacked into the program counter, and
        a data part. The data is passed the appropriate Deferred in
        :class:`self.incoming_data`.
        """
        if self.peer_id is None:
            # TODO: Handle ValueError if the string cannot be decoded.
            self.peer_id = int(string)
            try:
                cert = self.transport.getPeerCertificate()
            except AttributeError:
                cert = None
            if cert:
                # The player ID are stored in the serial number of the
                # certificate -- this makes it easy to check that the
                # player is who he claims to be.
                if cert.get_serial_number() != self.peer_id:
                    print "Peer %s claims to be %d, aborting!" \
                        % (cert.get_subject(), self.peer_id)
                    self.transport.loseConnection()
            self.factory.identify_peer(self)
        else:
            try:
                pc_size, data_size, data_type = struct.unpack("!HHB", string[:5])
                fmt = "!%dI%ds" % (pc_size, data_size)
                unpacked = struct.unpack(fmt, string[5:])

                program_counter = unpacked[:pc_size]
                data = unpacked[-1]

                key = (program_counter, data_type)

                if key in self.waiting_deferreds:
                    deq = self.waiting_deferreds[key]
                    deferred = deq.popleft()
                    if not deq:
                        del self.waiting_deferreds[key]
                    self.factory.runtime.handle_deferred_data(deferred, data)
                else:
                    deq = self.incoming_data.setdefault(key, deque())
                    deq.append(data)
            except struct.error, e:
                self.factory.runtime.abort(self, e)

    def sendData(self, program_counter, data_type, data):
        """Send data to the peer.

        The *program_counter* is a tuple of unsigned integers, the
        *data_type* is an unsigned byte and *data* is a string.

        The data is encoded as follows::

          +---------+-----------+-----------+--------+--------------+
          | pc_size | data_size | data_type |   pc   |     data     |
          +---------+-----------+-----------+--------+--------------+
            2 bytes   2 bytes      1 byte     varies      varies

        The program counter takes up ``4 * pc_size`` bytes, the data
        takes up ``data_size`` bytes.
        """
        pc_size = len(program_counter)
        data_size = len(data)
        fmt = "!HHB%dI%ds" % (pc_size, data_size)
        t = (pc_size, data_size, data_type) + program_counter + (data,)
        packet = struct.pack(fmt, *t)
        self.sendString(packet)
        self.sent_packets += 1
        self.sent_bytes += len(packet)

    def sendShare(self, program_counter, share):
        """Send a share.

        The program counter and the share are converted to bytes and
        sent to the peer.
        """
        self.sendData(program_counter, SHARE, hex(share.value))

    def loseConnection(self):
        """Disconnect this protocol instance."""
        self.transport.loseConnection()

class SelfShareExchanger(ShareExchanger):

    def __init__(self, id, factory):
        ShareExchanger.__init__(self)
        self.peer_id = id
        self.factory = factory

    def stringReceived(self, program_counter, data_type, data):
        """Called when a share is received.

        The string received is unpacked into the program counter, and
        a data part. The data is passed the appropriate Deferred in
        :class:`self.incoming_data`.
        """
        try:
            key = (program_counter, data_type)
                         
            if key in self.waiting_deferreds:
                deq = self.waiting_deferreds[key]
                deferred = deq.popleft()
                if not deq:
                    del self.waiting_deferreds[key]
                self.factory.runtime.handle_deferred_data(deferred, data)
            else:
                deq = self.incoming_data.setdefault(key, deque())
                deq.append(data)
        except struct.error, e:
            self.factory.runtime.abort(self, e)

    def sendData(self, program_counter, data_type, data):
        """Send data to the self.id."""
        self.stringReceived(program_counter, data_type, data)

    def loseConnection(self):
        """Disconnect this protocol instance."""
        self.lost_connection.callback(self)
        return None


class SelfShareExchangerFactory(ReconnectingClientFactory, ServerFactory):
    """Factory for creating SelfShareExchanger protocols."""

    protocol = SelfShareExchanger
    maxDelay = 3
    factor = 1.234567 # About half of the Twisted default

    def __init__(self, runtime):
        """Initialize the factory."""
        self.runtime = runtime

    def identify_peer(self, protocol):
        raise Exception("Is identify_peer necessary?")

    def clientConnectionLost(self, connector, reason):
        reason.trap(ConnectionDone)

class FakeTransport(object):
    def close(self):
        return True

class ShareExchangerFactory(ReconnectingClientFactory, ServerFactory):
    """Factory for creating ShareExchanger protocols."""

    protocol = ShareExchanger
    maxDelay = 3
    factor = 1.234567 # About half of the Twisted default

    def __init__(self, runtime, players, protocols_ready):
        """Initialize the factory."""
        self.runtime = runtime
        self.players = players
        self.needed_protocols = len(players) - 1
        self.protocols_ready = protocols_ready

    def identify_peer(self, protocol):
        self.runtime.add_player(self.players[protocol.peer_id], protocol)
        self.needed_protocols -= 1
        if self.needed_protocols == 0:
            self.protocols_ready.callback(self.runtime)

    def clientConnectionLost(self, connector, reason):
        reason.trap(ConnectionDone)


def preprocess(generator):
    """Track calls to this method.

    The decorated method will be replaced with a proxy method which
    first tries to get the data needed from
    :attr:`Runtime._pool`, and if that fails it falls back to the
    original method.

    The *generator* method is only used to record where the data
    should be generated from, the method is not actually called. This
    must be the name of the method (a string) and not the method
    itself.
    """

    def preprocess_decorator(method):
        @wrapper(method)
        def preprocess_wrapper(self, *args, **kwargs):
            self.increment_pc()
            pc = tuple(self.program_counter)
            try:
<<<<<<< HEAD
                return self._pool.pop(pc)
            except KeyError:
                key = (generator, args)
                pcs = self._needed_data.setdefault(key, [])
                pcs.append(pc)
                self.fork_pc()
                try:
                    return method(self, *args, **kwargs)
                finally:
                    self.unfork_pc()
=======
                self.program_counter[-1] += 1
                return self._pool[pc]
            except KeyError:
                try:
                    key = (generator, args)
                    pcs = self._needed_data.setdefault(key, [])
                    pcs.append(pc)
                    self.program_counter.append(0)
                    return method(self, *args, **kwargs)
                finally:
                    self.program_counter.pop()
>>>>>>> 10967431

        return preprocess_wrapper
    return preprocess_decorator


class Runtime:
    """Basic VIFF runtime with no crypto.

    This runtime contains only the most basic operations needed such
    as the program counter, the list of other players, etc.
    """

    @staticmethod
    def add_options(parser):
        group = OptionGroup(parser, "VIFF Runtime Options")
        parser.add_option_group(group)

        group.add_option("-l", "--bit-length", type="int", metavar="L",
                         help=("Maximum bit length of input numbers for "
                               "comparisons."))
        group.add_option("-k", "--security-parameter", type="int", metavar="K",
                         help=("Security parameter. Comparisons will leak "
                               "information with probability 2**-K."))
        group.add_option("--no-ssl", action="store_false", dest="ssl",
                         help="Disable the use of secure SSL connections.")
        group.add_option("--ssl", action="store_true",
                         help=("Enable the use of secure SSL connections "
                               "(if the OpenSSL bindings are available)."))
        group.add_option("--deferred-debug", action="store_true",
                         help="Enable extra debug output for deferreds.")
        group.add_option("--profile", action="store_true",
                         help="Collect and print profiling information.")
        group.add_option("--track-memory", action="store_true",
                         help="Track memory usage over time.")

        try:
            # Using __import__ since we do not use the module, we are
            # only interested in the side-effect.
            __import__('OpenSSL')
            have_openssl = True
        except ImportError:
            have_openssl = False

        parser.set_defaults(bit_length=32,
                            security_parameter=30,
                            ssl=have_openssl,
                            deferred_debug=False,
                            profile=False,
                            track_memory=False)

    def __init__(self, player, threshold, options=None):
        """Initialize runtime.

        Initialized a runtime owned by the given, the threshold, and
        optionally a set of options. The runtime has no network
        connections and knows of no other players -- the
        :func:`create_runtime` function should be used instead to
        create a usable runtime.
        """
        assert threshold > 0, "Must use a positive threshold."
        #: ID of this player.
        self.id = player.id
        #: Shamir secret sharing threshold.
        self.threshold = threshold

        if options is None:
            parser = OptionParser()
            self.add_options(parser)
            self.options = parser.get_default_values()
        else:
            self.options = options

        if self.options.deferred_debug:
            from twisted.internet import defer
            defer.setDebugging(True)

        #: Pool of preprocessed data.
        self._pool = {}
        #: Description of needed preprocessed data.
        self._needed_data = {}

        #: Current program counter.
        self.program_counter = [0]

        #: Connections to the other players.
        #:
        #: Mapping from from Player ID to :class:`ShareExchanger`
        #: objects.
        self.protocols = {}

        #: Number of known players.
        #:
        #: Equal to ``len(self.players)``, but storing it here is more
        #: direct.
        self.num_players = 0

        #: Information on players.
        #:
        #: Mapping from Player ID to :class:`Player` objects.
        self.players = {}
        # Add ourselves, but with no protocol since we wont be
        # communicating with ourselves.
        protocol = SelfShareExchanger(self.id, SelfShareExchangerFactory(self))
        protocol.transport = FakeTransport()
        self.add_player(player, protocol)

        #: Queue of deferreds and data.
        self.deferred_queue = deque()
        self.complex_deferred_queue = deque()
        #: Counter for calls of activate_reactor().
        self.activation_counter = 0
        #: Record the recursion depth.
        self.depth_counter = 0
        self.max_depth = 0
        #: Use deferred queues only if the ViffReactor is running.
        self.using_viff_reactor = isinstance(reactor, viff.reactor.ViffReactor)

    def add_player(self, player, protocol):
        self.players[player.id] = player
        self.num_players = len(self.players)
        self.protocols[player.id] = protocol

    def shutdown(self):
        """Shutdown the runtime.

        All connections are closed and the runtime cannot be used
        again after this has been called.
        """
        print "Synchronizing shutdown...",

        def close_connections(_):
            print "done."
            print "Closing connections...",
            results = [maybeDeferred(self.port.stopListening)]
            for protocol in self.protocols.itervalues():
                results.append(protocol.lost_connection)
                protocol.loseConnection()
            return DeferredList(results)

        def stop_reactor(_):
            print "done."
            print "Stopping reactor...",
            reactor.stop()
            print "done."

        sync = self.synchronize()
        sync.addCallback(close_connections)
        sync.addCallback(stop_reactor)
        return sync

    def abort(self, protocol, exc):
        """Abort the execution due to an exception.

        The *protocol* received bad data which resulted in *exc* being
        raised when unpacking.
        """
        print "*** bad data from Player %d: %s" % (protocol.peer_id, exc)
        print "*** aborting!"
        for p in self.protocols.itervalues():
            p.loseConnection()
        reactor.stop()
        print "*** all protocols disconnected"

    def wait_for(self, *vars):
        """Make the runtime wait for the variables given.

        The runtime is shut down when all variables are calculated.
        """
        dl = DeferredList(vars)
        self.schedule_callback(dl, lambda _: self.shutdown())

    def increment_pc(self):
        """Increment the program counter."""
        self.program_counter[-1] += 1

    def fork_pc(self):
        """Fork the program counter."""
        self.program_counter.append(0)

    def unfork_pc(self):
        """Leave a fork of the program counter."""
        self.program_counter.pop()

    def schedule_callback(self, deferred, func, *args, **kwargs):
        """Schedule a callback on a deferred with the correct program
        counter.

        If a callback depends on the current program counter, then use
        this method to schedule it instead of simply calling
        addCallback directly. Simple callbacks that are independent of
        the program counter can still be added directly to the
        Deferred as usual.

        Any extra arguments are passed to the callback as with
        :meth:`addCallback`.
        """
        self.increment_pc()
        saved_pc = self.program_counter[:]

        @wrapper(func)
        def callback_wrapper(*args, **kwargs):
            """Wrapper for a callback which ensures a correct PC."""
            try:
                current_pc = self.program_counter[:]
                self.program_counter[:] = saved_pc
                self.fork_pc()
                return func(*args, **kwargs)
            finally:
                self.program_counter[:] = current_pc

        return deferred.addCallback(callback_wrapper, *args, **kwargs)

    def schedule_complex_callback(self, deferred, func, *args, **kwargs):
        """Schedule a complex callback, i.e. a callback which blocks a
        long time.

        Consider that the deferred is forked, i.e. if the callback returns
        something to be used afterwards, add further callbacks to the returned
        deferred."""

        if not self.using_viff_reactor:
            return self.schedule_callback(deferred, func, *args, **kwargs)

        if isinstance(deferred, Share):
            fork = Share(deferred.runtime, deferred.field)
        else:
            fork = Deferred()

        def queue_callback(result, runtime, fork):
            runtime.complex_deferred_queue.append((fork, result))

        deferred.addCallback(queue_callback, self, fork)
        return self.schedule_callback(fork, func, *args, **kwargs)

    def synchronize(self):
        """Introduce a synchronization point.

        Returns a :class:`Deferred` which will trigger if and when all
        other players have made their calls to :meth:`synchronize`. By
        adding callbacks to the returned :class:`Deferred`, one can
        divide a protocol execution into disjoint phases.
        """
        self.increment_pc()
        shares = [self._exchange_shares(player, GF256(0))
                  for player in self.players]
        result = gather_shares(shares)
        result.addCallback(lambda _: None)
        return result

    def _expect_data(self, peer_id, data_type, deferred):
        # Convert self.program_counter to a hashable value in order to
        # use it as a key in self.protocols[peer_id].incoming_data.
        pc = tuple(self.program_counter)
        return self._expect_data_with_pc(pc, peer_id, data_type, deferred)

    def _expect_data_with_pc(self, pc, peer_id, data_type, deferred):
        key = (pc, data_type)

        if key in self.protocols[peer_id].incoming_data:
            # We have already received some data from the other side.
            deq = self.protocols[peer_id].incoming_data[key]
            data = deq.popleft()
            if not deq:
                del self.protocols[peer_id].incoming_data[key]
            deferred.callback(data)
        else:
            # We have not yet received anything from the other side.
            deq = self.protocols[peer_id].waiting_deferreds.setdefault(key, deque())
            deq.append(deferred)

    def _exchange_shares(self, peer_id, field_element):
        """Exchange shares with another player.

        We send the player our share and record a Deferred which will
        trigger when the share from the other side arrives.
        """
        assert isinstance(field_element, FieldElement)

        if peer_id == self.id:
            return Share(self, field_element.field, field_element)
        else:
            share = self._expect_share(peer_id, field_element.field)
            pc = tuple(self.program_counter)
            self.protocols[peer_id].sendShare(pc, field_element)
            return share

    def _expect_share(self, peer_id, field):
        share = Share(self, field)
        share.addCallback(lambda value: field(long(value, 16)))
        self._expect_data(peer_id, SHARE, share)
        return share

    def preprocess(self, program):
        """Generate preprocess material.

        The *program* specifies which methods to call and with which
        arguments. The generator methods called must adhere to the
        following interface:

        - They must return a ``(int, Deferred)`` tuple where the
          ``int`` tells us how many items of pre-processed data the
          :class:`Deferred` will yield.

        - The Deferred must yield a list of the promised length.

        - The list contains the actual data. This data can be either a
          Deferred or a tuple of Deferreds.

        The :meth:`ActiveRuntime.generate_triples` method is an
        example of a method fulfilling this interface.
        """

        def update(results, program_counters):
            # We concatenate the sub-lists in results.
            results = sum(results, [])

            # The pool must map program counters to Deferreds to
            # present a uniform interface for the functions we
            # pre-process.
            results = map(succeed, results)

            # Update the pool with pairs of program counter and data.
            self._pool.update(zip(program_counters, results))

            # Return a Deferred that waits on the individual results.
            # This is important to make it possible for the players to
            # avoid starting before the pre-processing is complete.
            return deep_wait(results)

        wait_list = []
        for ((generator, args), program_counters) in program.iteritems():
            print "Preprocessing %s (%d items)" % (generator, len(program_counters))
            self.increment_pc()
            self.fork_pc()
            func = getattr(self, generator)
            results = []
            items = 0
            args = list(args)
            args.append(len(program_counters))
            args = tuple(args)
            while items < len(program_counters):
                self.increment_pc()
                self.fork_pc()
                item_count, result = func(*args)
                items += item_count
                results.append(result)
                self.unfork_pc()
            ready = gatherResults(results)
            ready.addCallback(update, program_counters)
            wait_list.append(ready)
            self.unfork_pc()
        return DeferredList(wait_list)

    def input(self, inputters, field, number=None):
        """Input *number* to the computation.

        The players listed in *inputters* must provide an input
        number, everybody will receive a list with :class:`Share`
        objects, one from each *inputter*. If only a single player is
        listed in *inputters*, then a :class:`Share` is given back
        directly.
        """
        raise NotImplemented("Override this abstract method in a subclass.")

    def output(self, share, receivers=None):
        """Open *share* to *receivers* (defaults to all players).

        Returns a :class:`Share` to players with IDs in *receivers*
        and :const:`None` to the remaining players.
        """
        raise NotImplemented("Override this abstract method in a subclass.")

    def add(self, share_a, share_b):
        """Secure addition.
        
        At least one of the arguments must be a :class:`Share`, the
        other can be a :class:`FieldElement` or a (possible long)
        Python integer."""
        raise NotImplemented("Override this abstract method in a subclass.")

    def mul(self, share_a, share_b):
        """Secure multiplication.
        
        At least one of the arguments must be a :class:`Share`, the
        other can be a :class:`FieldElement` or a (possible long)
        Python integer."""
        raise NotImplemented("Override this abstract method in a subclass.")

    def handle_deferred_data(self, deferred, data):
        """Put deferred and data into the queue if the ViffReactor is running. 
        Otherwise, just execute the callback."""

        if self.using_viff_reactor:
            self.deferred_queue.append((deferred, data))
        else:
            deferred.callback(data)

    def process_deferred_queue(self):
        """Execute the callbacks of the deferreds in the queue.

        If this function is not called via activate_reactor(), also
        complex callbacks are executed."""

        self.process_queue(self.deferred_queue)

        if self.depth_counter == 0:
            self.process_queue(self.complex_deferred_queue)

    def process_queue(self, queue):
        """Execute the callbacks of the deferreds in *queue*."""

        while(queue):
            deferred, data = queue.popleft()
            deferred.callback(data)

    def activate_reactor(self):
        """Activate the reactor to do actual communcation.

        This is where the recursion happens."""

        if not self.using_viff_reactor:
            return

        self.activation_counter += 1

        # setting the number to n makes the reactor called 
        # only every n-th time
        if self.activation_counter >= 2:
            self.depth_counter += 1

            if self.depth_counter > self.max_depth:
                # Record the maximal depth reached.
                self.max_depth = self.depth_counter

            reactor.doIteration(0)

            self.depth_counter -= 1
            self.activation_counter = 0

    def print_transferred_data(self):
        """Print the amount of transferred data for all connections."""

        for protocol in self.protocols.itervalues():
            print "Transfer to peer %d: %d bytes in %d packets" % \
                  (protocol.peer_id, protocol.sent_bytes, protocol.sent_packets)


def make_runtime_class(runtime_class=None, mixins=None):
    """Creates a new runtime class with *runtime_class* as a base
    class mixing in the *mixins*. By default
    :class:`viff.passive.PassiveRuntime` will be used.
    """
    if runtime_class is None:
        # The import is put here because of circular depencencies
        # between viff.runtime and viff.passive.
        from viff.passive import PassiveRuntime
        runtime_class = PassiveRuntime
    if mixins is None:
        return runtime_class
    else:
        # We must include at least one new-style class in bases. We
        # include it last to avoid overriding __init__ from the other
        # base classes.
        bases = (runtime_class,) + tuple(mixins) + (object,)
        return type("ExtendedRuntime", bases, {})

def create_runtime(id, players, threshold, options=None, runtime_class=None):
    """Create a :class:`Runtime` and connect to the other players.

    This function should be used in normal programs instead of
    instantiating the Runtime directly. This function makes sure that
    the Runtime is correctly connected to the other players.

    The return value is a Deferred which will trigger when the runtime
    is ready. Add your protocol as a callback on this Deferred using
    code like this::

        def protocol(runtime):
            a, b, c = runtime.shamir_share([1, 2, 3], Zp, input)

            a = runtime.open(a)
            b = runtime.open(b)
            c = runtime.open(c)

            dprint("Opened a: %s", a)
            dprint("Opened b: %s", b)
            dprint("Opened c: %s", c)

            runtime.wait_for(a,b,c)

        pre_runtime = create_runtime(id, players, 1)
        pre_runtime.addCallback(protocol)

    This is the general template which VIFF programs should follow.
    Please see the example applications for more examples.

    """
    if options and options.track_memory:
        lc = LoopingCall(track_memory_usage)
        # Five times per second seems like a fair value. Besides, the
        # kernel will track the peak memory usage for us anyway.
        lc.start(0.2)
        reactor.addSystemEventTrigger("after", "shutdown", track_memory_usage)

    if runtime_class is None:
        # The import is put here because of circular depencencies
        # between viff.runtime and viff.passive.
        from viff.passive import PassiveRuntime
        runtime_class = PassiveRuntime

    if options and options.profile:
        # To collect profiling information we monkey patch reactor.run
        # to do the collecting. It would be nicer to simply start the
        # profiler here and stop it upon shutdown, but this triggers
        # http://bugs.python.org/issue1375 since the start and stop
        # calls are in different stack frames.
        import cProfile
        prof = cProfile.Profile()
        old_run = reactor.run
        def new_run(*args, **kwargs):
            print "Starting reactor with profiling"
            prof.runcall(old_run, *args, **kwargs)

            import pstats
            stats = pstats.Stats(prof)
            print
            stats.strip_dirs()
            stats.sort_stats("time", "calls")
            stats.print_stats(40)
            stats.dump_stats("player-%d.pstats" % id)
        reactor.run = new_run

    # This will yield a Runtime when all protocols are connected.
    result = Deferred()

    # Create a runtime that knows about no other players than itself.
    # It will eventually be returned in result when the factory has
    # determined that all needed protocols are ready.
    runtime = runtime_class(players[id], threshold, options)
    factory = ShareExchangerFactory(runtime, players, result)

    if options and options.ssl:
        print "Using SSL"
        from twisted.internet.ssl import ContextFactory
        from OpenSSL import SSL

        class SSLContextFactory(ContextFactory):
            def __init__(self, id):
                """Create new SSL context factory for *id*."""
                self.id = id
                ctx = SSL.Context(SSL.SSLv3_METHOD)
                # TODO: Make the file names configurable.
                try:
                    ctx.use_certificate_file('player-%d.cert' % id)
                    ctx.use_privatekey_file('player-%d.key' % id)
                    ctx.check_privatekey()
                    ctx.load_verify_locations('ca.cert')
                    ctx.set_verify(SSL.VERIFY_PEER | SSL.VERIFY_FAIL_IF_NO_PEER_CERT,
                                   lambda conn, cert, errnum, depth, ok: ok)
                    self.ctx = ctx
                except SSL.Error, e:
                    print "SSL errors - did you forget to generate certificates?"
                    for (lib, func, reason) in e.args[0]:
                        print "* %s in %s: %s" % (func, lib, reason)
                    raise SystemExit("Stopping program")

            def getContext(self):
                return self.ctx

        ctx_factory = SSLContextFactory(id)
        listen = lambda port: reactor.listenSSL(port, factory, ctx_factory)
        connect = lambda host, port: reactor.connectSSL(host, port, factory, ctx_factory)
    else:
        print "Not using SSL"
        listen = lambda port: reactor.listenTCP(port, factory)
        connect = lambda host, port: reactor.connectTCP(host, port, factory)

    port = players[id].port
    runtime.port = None
    delay = 2
    while runtime.port is None:
        # We keep trying to listen on the port, but with an
        # exponentially increasing delay between each attempt.
        try:
            runtime.port = listen(port)
        except CannotListenError, e:
            delay *= 1 + rand.random()
            print "Error listening on port %d: %s" % (port, e.socketError[1])
            print "Will try again in %d seconds" % delay
            time.sleep(delay)
    print "Listening on port %d" % port

    for peer_id, player in players.iteritems():
        if peer_id > id:
            print "Will connect to %s" % player
            connect(player.host, player.port)

    if runtime.using_viff_reactor:
        # Process the deferred queue after every reactor iteration.
        reactor.setLoopCall(runtime.process_deferred_queue)

    return result

if __name__ == "__main__":
    import doctest    #pragma NO COVER
    doctest.testmod() #pragma NO COVER<|MERGE_RESOLUTION|>--- conflicted
+++ resolved
@@ -475,12 +475,12 @@
     """
 
     def preprocess_decorator(method):
+
         @wrapper(method)
         def preprocess_wrapper(self, *args, **kwargs):
             self.increment_pc()
             pc = tuple(self.program_counter)
             try:
-<<<<<<< HEAD
                 return self._pool.pop(pc)
             except KeyError:
                 key = (generator, args)
@@ -491,19 +491,6 @@
                     return method(self, *args, **kwargs)
                 finally:
                     self.unfork_pc()
-=======
-                self.program_counter[-1] += 1
-                return self._pool[pc]
-            except KeyError:
-                try:
-                    key = (generator, args)
-                    pcs = self._needed_data.setdefault(key, [])
-                    pcs.append(pc)
-                    self.program_counter.append(0)
-                    return method(self, *args, **kwargs)
-                finally:
-                    self.program_counter.pop()
->>>>>>> 10967431
 
         return preprocess_wrapper
     return preprocess_decorator
@@ -841,13 +828,11 @@
             func = getattr(self, generator)
             results = []
             items = 0
-            args = list(args)
-            args.append(len(program_counters))
-            args = tuple(args)
             while items < len(program_counters):
                 self.increment_pc()
                 self.fork_pc()
-                item_count, result = func(*args)
+                item_count, result = func(*args,
+                                          **{"quantity": len(program_counters) - items})
                 items += item_count
                 results.append(result)
                 self.unfork_pc()
