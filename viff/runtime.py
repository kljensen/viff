--- conflicted
+++ resolved
@@ -803,9 +803,6 @@
         example of a method fulfilling this interface.
         """
 
-<<<<<<< HEAD
-        def update(results, program_counters):
-=======
         def update(results, program_counters, start_time, count, what):
             stop = time.time()
 
@@ -814,15 +811,6 @@
             print "Time per %s operation: %.0f ms" % (what, 1000*(stop - start_time) / count)
             print "*" * 6
 
-            # We concatenate the sub-lists in results.
-            results = sum(results, [])
-
-            # The pool must map program counters to Deferreds to
-            # present a uniform interface for the functions we
-            # pre-process.
-            results = map(succeed, results)
-
->>>>>>> 1db1703a
             # Update the pool with pairs of program counter and data.
             self._pool.update(zip(program_counters, results))
 
@@ -832,38 +820,21 @@
             self.increment_pc()
             self.fork_pc()
             func = getattr(self, generator)
-<<<<<<< HEAD
-
-            block_size = 20
-            while program_counters:
-                results = []
-                while len(results) < len(program_counters) and \
-                          len(results) < block_size:
-                    results += func(*args)
-                ready = gatherResults(results)
-                ready.addCallback(update, program_counters[:len(results)])
-                del program_counters[:len(results)]
-                wait_list.append(ready)
-        return gatherResults(wait_list)
-=======
-            results = []
-            items = 0
             count = 0
             start_time = time.time()
-            while items < len(program_counters):
+
+            while program_counters:
                 count += 1
                 self.increment_pc()
                 self.fork_pc()
-                item_count, result = func(quantity=len(program_counters) - items, *args)
-                items += item_count
-                results.append(result)
+                results = func(quantity=len(program_counters), *args)
                 self.unfork_pc()
-            ready = gatherResults(results)
-            ready.addCallback(update, program_counters, start_time, count, generator)
-            wait_list.append(ready)
+                ready = gatherResults(results)
+                ready.addCallback(update, program_counters[:len(results)], start_time, count, generator)
+                del program_counters[:len(results)]
+                wait_list.append(ready)
             self.unfork_pc()
-        return DeferredList(wait_list)
->>>>>>> 1db1703a
+        return gatherResults(wait_list)
 
     def input(self, inputters, field, number=None):
         """Input *number* to the computation.
