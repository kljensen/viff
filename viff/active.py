# Copyright 2008 VIFF Development Team.
#
# This file is part of VIFF, the Virtual Ideal Functionality Framework.
#
# VIFF is free software: you can redistribute it and/or modify it
# under the terms of the GNU Lesser General Public License (LGPL) as
# published by the Free Software Foundation, either version 3 of the
# License, or (at your option) any later version.
#
# VIFF is distributed in the hope that it will be useful, but WITHOUT
# ANY WARRANTY; without even the implied warranty of MERCHANTABILITY
# or FITNESS FOR A PARTICULAR PURPOSE. See the GNU Lesser General
# Public License for more details.
#
# You should have received a copy of the GNU Lesser General Public
# License along with VIFF. If not, see <http://www.gnu.org/licenses/>.

"""Actively secure protocols."""

__docformat__ = "restructuredtext"

from math import ceil

from twisted.internet.defer import gatherResults, Deferred, succeed

from viff import shamir
from viff.util import rand
from viff.matrix import Matrix, hyper
from viff.passive import PassiveRuntime
from viff.runtime import Share, increment_pc, preprocess, gather_shares
from viff.runtime import ECHO, READY, SEND


class BrachaBroadcastMixin:
    """Bracha broadcast mixin class. This mixin class adds a
    :meth:`broadcast` method which can be used for a reliable
    broadcast.
    """

    @increment_pc
    def _broadcast(self, sender, message=None):
        """Perform a Bracha broadcast.

        A Bracha broadcast is reliable against an active adversary
        corrupting up to t < n/3 of the players. For more details, see
        the paper "An asynchronous [(n-1)/3]-resilient consensus
        protocol" by G. Bracha in Proc. 3rd ACM Symposium on
        Principles of Distributed Computing, 1984, pages 154-162.
        """

        result = Deferred()
        pc = tuple(self.program_counter)
        n = self.num_players
        t = self.threshold

        # For each distinct message (and program counter) we save a
        # dictionary for each of the following variables. The reason
        # is that we need to count for each distinct message how many
        # echo and ready messages we have received.

        bracha_echo = {}
        bracha_ready = {}
        bracha_sent_ready = {}
        bracha_delivered = {}

        def unsafe_broadcast(data_type, message):
            # Performs a regular broadcast without any guarantees. In
            # other words, it sends the message to each player except
            # for this one.
            for protocol in self.protocols.itervalues():
                protocol.sendData(pc, data_type, message)

            # do actual communication
            self.activate_reactor()

        def echo_received(message, peer_id):
            # This is called when we receive an echo message. It
            # updates the echo count for the message and enters the
            # ready state if the count is high enough.
            ids = bracha_echo.setdefault(message, [])
            ready = bracha_sent_ready.setdefault(message, False)

            if peer_id not in ids:
                ids.append(peer_id)
                if len(ids) >= ceil((n+t+1)/2) and not ready:
                    bracha_sent_ready[message] = True
                    unsafe_broadcast(READY, message)
                    ready_received(message, self.id)

        def ready_received(message, peer_id):
            # This is called when we receive a ready message. It
            # updates the ready count for the message. Depending on
            # the count, we may either stay in the same state or enter
            # the ready or delivered state.
            ids = bracha_ready.setdefault(message, [])
            ready = bracha_sent_ready.setdefault(message, False)
            delivered = bracha_delivered.setdefault(message, False)
            if peer_id not in ids:
                ids.append(peer_id)
                if len(ids) == t+1 and not ready:
                    bracha_sent_ready[message] = True
                    unsafe_broadcast(READY, message)
                    ready_received(message, self.id)

                elif len(ids) == 2*t+1 and not delivered:
                    bracha_delivered[message] = True
                    result.callback(message)

        def send_received(message):
            # This is called when we receive a send message. We react
            # by sending an echo message to each player. Since the
            # unsafe broadcast doesn't send a message to this player,
            # we simulate it by calling the echo_received function.
            unsafe_broadcast(ECHO, message)
            echo_received(message, self.id)


        # In the following we prepare to handle a send message from
        # the sender and at most one echo and one ready message from
        # each player.
        for peer_id in self.players:
            if peer_id != self.id:
                d_echo = Deferred().addCallback(echo_received, peer_id)
                self._expect_data(peer_id, ECHO, d_echo)

                d_ready = Deferred().addCallback(ready_received, peer_id)
                self._expect_data(peer_id, READY, d_ready)

        # If this player is the sender, we transmit a send message to
        # each player. We send one to this player by calling the
        # send_received function.
        if self.id == sender:
            unsafe_broadcast(SEND, message)
            send_received(message)
        else:
            d_send = Deferred().addCallback(send_received)
            self._expect_data(sender, SEND, d_send)

        # do actual communication
        self.activate_reactor()

        return result

    @increment_pc
    def broadcast(self, senders, message=None):
        """Perform one or more Bracha broadcast(s).

        The list of *senders* given will determine the subset of players
        who wish to broadcast a message. If this player wishes to
        broadcast, its ID must be in the list of senders and the
        optional *message* parameter must be used.

        If the list of senders consists only of a single sender, the
        result will be a single element, otherwise it will be a list.

        A Bracha broadcast is reliable against an active adversary
        corrupting up to t < n/3 of the players. For more details, see
        the paper "An asynchronous [(n-1)/3]-resilient consensus
        protocol" by G. Bracha in Proc. 3rd ACM Symposium on
        Principles of Distributed Computing, 1984, pages 154-162.
        """
        assert message is None or self.id in senders

        result = []

        for sender in senders:
            if sender == self.id:
                result.append(self._broadcast(sender, message))
            else:
                result.append(self._broadcast(sender))

        if len(result) == 1:
            return result[0]

        return result


class TriplesHyperinvertibleMatricesMixin:
    """Mixin class which generates multiplication triples using
    hyperinvertible matrices."""

    #: A hyper-invertible matrix.
    #:
    #: It should be suitable for :attr:`num_players` players, but
    #: since we don't know the total number of players yet, we set it
    #: to :const:`None` here and update it as necessary.
    _hyper = None

    @increment_pc
    def single_share_random(self, T, degree, field):
        """Share a random secret.

        The guarantee is that a number of shares are made and out of
        those, the *T* that are returned by this method will be
        correct sharings of a random number using *degree* as the
        polynomial degree.
        """
        # TODO: Move common code between single_share and
        # double_share_random out to their own methods.
        inputters = range(1, self.num_players + 1)
        if self._hyper is None:
            self._hyper = hyper(self.num_players, field)

        # Generate a random element.
        si = rand.randint(0, field.modulus - 1)

        # Every player shares the random value with two thresholds.
        shares = self.shamir_share(inputters, field, si, degree)

        # Turn the shares into a column vector.
        svec = Matrix([shares]).transpose()

        # Apply the hyper-invertible matrix to svec1 and svec2.
        rvec = (self._hyper * svec)

        # Get back to normal lists of shares.
        svec = svec.transpose().rows[0]
        rvec = rvec.transpose().rows[0]

        def verify(shares):
            """Verify shares.

            It is checked that they correspond to polynomial of the
            expected degree.

            If the verification succeeds, the T shares are returned,
            otherwise the errback is called.
            """
            # TODO: This is necessary since shamir.recombine expects
            # to receive a list of *pairs* of field elements.
            shares = map(lambda (i, s): (field(i+1), s), enumerate(shares))

            # Verify the sharings. If any of the assertions fail and
            # raise an exception, the errbacks will be called on the
            # share returned by single_share_random.
            assert shamir.verify_sharing(shares, degree), \
                   "Could not verify %s, degree %d" % (shares, degree)

            # If we reach this point the n - T shares were verified
            # and we can safely return the first T shares.
            return rvec[:T]

        def exchange(svec):
            """Exchange and (if possible) verify shares."""
            pc = tuple(self.program_counter)

            # We send our shares to the verifying players.
            for offset, share in enumerate(svec):
                if T+1+offset != self.id:
                    self.protocols[T+1+offset].sendShare(pc, share)

            if self.id > T:
                # The other players will send us their shares of si_1
                # and si_2 and we will verify it.
                si = []
                for peer_id in inputters:
                    if self.id == peer_id:
                        si.append(Share(self, field, svec[peer_id - T - 1]))
                    else:
                        si.append(self._expect_share(peer_id, field))
                result = gatherResults(si)
                self.schedule_callback(result, verify)
                return result
            else:
                # We cannot verify anything, so we just return the
                # first T shares.
                return rvec[:T]

            # do actual communication
            self.activate_reactor()

        result = gather_shares(svec[T:])
        self.schedule_callback(result, exchange)
        return result

    @increment_pc
    def double_share_random(self, T, d1, d2, field):
        """Double-share a random secret using two polynomials.

        The guarantee is that a number of shares are made and out of
        those, the *T* that are returned by this method will be correct
        double-sharings of a random number using *d1* and *d2* as the
        polynomial degrees.
        """
        inputters = range(1, self.num_players + 1)
        if self._hyper is None:
            self._hyper = hyper(self.num_players, field)

        # Generate a random element.
        si = rand.randint(0, field.modulus - 1)

        # Every player shares the random value with two thresholds.
        d1_shares = self.shamir_share(inputters, field, si, d1)
        d2_shares = self.shamir_share(inputters, field, si, d2)

        # Turn the shares into a column vector.
        svec1 = Matrix([d1_shares]).transpose()
        svec2 = Matrix([d2_shares]).transpose()

        # Apply the hyper-invertible matrix to svec1 and svec2.
        rvec1 = (self._hyper * svec1)
        rvec2 = (self._hyper * svec2)

        # Get back to normal lists of shares.
        svec1 = svec1.transpose().rows[0]
        svec2 = svec2.transpose().rows[0]
        rvec1 = rvec1.transpose().rows[0]
        rvec2 = rvec2.transpose().rows[0]

        def verify(shares):
            """Verify shares.

            It is checked that they correspond to polynomial of the
            expected degrees and that they can be recombined to the
            same value.

            If the verification succeeds, the T double shares are
            returned, otherwise the errback is called.
            """
            si_1, si_2 = shares

            # TODO: This is necessary since shamir.recombine expects
            # to receive a list of *pairs* of field elements.
            si_1 = map(lambda (i, s): (field(i+1), s), enumerate(si_1))
            si_2 = map(lambda (i, s): (field(i+1), s), enumerate(si_2))

            # Verify the sharings. If any of the assertions fail and
            # raise an exception, the errbacks will be called on the
            # double share returned by double_share_random.
            assert shamir.verify_sharing(si_1, d1), \
                   "Could not verify %s, degree %d" % (si_1, d1)
            assert shamir.verify_sharing(si_2, d2), \
                   "Could not verify %s, degree %d" % (si_2, d2)
            assert shamir.recombine(si_1[:d1+1]) == shamir.recombine(si_2[:d2+1]), \
                "Shares do not recombine to the same value"

            # If we reach this point the n - T shares were verified
            # and we can safely return the first T shares.
            return (rvec1[:T], rvec2[:T])

        def exchange(shares):
            """Exchange and (if possible) verify shares."""
            svec1, svec2 = shares
            pc = tuple(self.program_counter)

            # We send our shares to the verifying players.
            for offset, (s1, s2) in enumerate(zip(svec1, svec2)):
                if T+1+offset != self.id:
                    self.protocols[T+1+offset].sendShare(pc, s1)
                    self.protocols[T+1+offset].sendShare(pc, s2)

            if self.id > T:
                # The other players will send us their shares of si_1
                # and si_2 and we will verify it.
                si_1 = []
                si_2 = []
                for peer_id in inputters:
                    if self.id == peer_id:
                        si_1.append(Share(self, field, svec1[peer_id - T - 1]))
                        si_2.append(Share(self, field, svec2[peer_id - T - 1]))
                    else:
                        si_1.append(self._expect_share(peer_id, field))
                        si_2.append(self._expect_share(peer_id, field))
                result = gatherResults([gatherResults(si_1), gatherResults(si_2)])
                self.schedule_callback(result, verify)
                return result
            else:
                # We cannot verify anything, so we just return the
                # first T shares.
                return (rvec1[:T], rvec2[:T])

            # do actual communication
            self.activate_reactor()

        result = gather_shares([gather_shares(svec1[T:]), gather_shares(svec2[T:])])
        self.schedule_callback(result, exchange)
        return result

    @increment_pc
    @preprocess("generate_triples")
    def get_triple(self, field):
        # This is a waste, but this function is only called if there
        # are no pre-processed triples left.
        return self.generate_triples(field)[0]

    @increment_pc
    def generate_triples(self, field):
        """Generate multiplication triples.

        These are random numbers *a*, *b*, and *c* such that ``c =
        ab``. This function can be used in pre-processing.

        Returns a tuple with the number of triples generated and a
        Deferred which will yield a list of 3-tuples.
        """
        n = self.num_players
        t = self.threshold
        T = n - 2*t

        def make_triple(shares, results):
            a_t, b_t, (r_t, r_2t) = shares

            c_2t = []
            for i in range(T):
                # Multiply a[i] and b[i] without resharing.
                ci = gather_shares([a_t[i], b_t[i]])
                ci.addCallback(lambda (ai, bi): ai * bi)
                c_2t.append(ci)

            d_2t = [c_2t[i] - r_2t[i] for i in range(T)]
            d = [self.open(d_2t[i], threshold=2*t) for i in range(T)]
            c_t = [r_t[i] + d[i] for i in range(T)]

            for triple, result in zip(zip(a_t, b_t, c_t), results):
                gatherResults(triple).chainDeferred(result)

        single_a = self.single_share_random(T, t, field)
        single_b = self.single_share_random(T, t, field)
        double_c = self.double_share_random(T, t, 2*t, field)

        results = [Deferred() for i in range(T)]
        self.schedule_callback(gatherResults([single_a, single_b, double_c]), make_triple, results)
        return results

class TriplesPRSSMixin:
    """Mixin class for generating multiplication triples using PRSS."""

    @increment_pc
    @preprocess("generate_triples")
    def get_triple(self, field):
        result = self.generate_triples(field, quantity=1)
        return result[0]

    @increment_pc
    def generate_triples(self, field, quantity=20):
        """Generate *quantity* multiplication triples using PRSS.

        These are random numbers *a*, *b*, and *c* such that ``c =
        ab``. This function can be used in pre-processing.

        Returns a tuple with the number of triples generated and a
        Deferred which will yield a singleton-list with a 3-tuple.
        """
        a_t = self.prss_share_random_multi(field, quantity)
        b_t = self.prss_share_random_multi(field, quantity)
        r_t, r_2t = self.prss_double_share(field, quantity)
        c_t = [0] * quantity

        for i in range(quantity):
            # Multiply a and b without resharing.
            c_2t = gather_shares([a_t[i], b_t[i]])
            c_2t.addCallback(lambda (a, b): a * b)

            d_2t = c_2t - r_2t[i]
            d = self.open(d_2t, threshold=2*self.threshold)
            c_t[i] = r_t[i] + d

        return [gatherResults(triple) for triple in zip(a_t, b_t, c_t)]


class BasicActiveRuntime(PassiveRuntime):
    """Basic runtime secure against active adversaries.

    This class depends on either
    :class:`TriplesHyperinvertibleMatricesMixin` or
    :class:`TriplesPRSSMixin` to provide a :meth:`get_triple` method.

    Instead of using this class directly, one should probably use
    :class:`ActiveRuntime` instead.
    """

    @increment_pc
    def mul(self, share_x, share_y):
        """Multiplication of shares.

        Preprocessing: 1 multiplication triple.
        Communication: 2 openings.
        """
        assert isinstance(share_x, Share) or isinstance(share_y, Share), \
            "At least one of share_x and share_y must be a Share."

        if not isinstance(share_x, Share):
            # Then share_y must be a Share => local multiplication. We
            # clone first to avoid changing share_y.
            result = share_y.clone()
            result.addCallback(lambda y: share_x * y)
            return result
        if not isinstance(share_y, Share):
            # Likewise when share_y is a constant.
            result = share_x.clone()
            result.addCallback(lambda x: x * share_y)
            return result

        # At this point both share_x and share_y must be Share
        # objects. We multiply them via a multiplication triple.
        def finish_mul(triple):
            a, b, c = triple
            d = self.open(share_x - a)
            e = self.open(share_y - b)

            # TODO: We ought to be able to simply do
            #
            #   return d*e + d*y + e*x + c
            #
            # but that leads to infinite recursion since d and e are
            # Shares, not FieldElements. So we have to do a bit more
            # work... The following callback also leads to recursion, but
            # only one level since d and e are FieldElements now, which
            # means that we return in the above if statements.
            result = gather_shares([d, e])
            result.addCallback(lambda (d,e): d*e + d*b + e*a + c)
            return result

        # This will be the result, a Share object.
        result = Share(self, share_x.field)
        # This is the Deferred we will do processing on.
        triple = self.get_triple(share_x.field)
<<<<<<< HEAD
        triple.addCallback(gather_shares)
        triple = self.schedule_callback(triple, finish_mul)
=======
        triple = self.schedule_complex_callback(triple, finish_mul)
>>>>>>> da7c2371
        # We add the result to the chains in triple.
        triple.chainDeferred(result)
        return result


class ActiveRuntime(BasicActiveRuntime, TriplesPRSSMixin):
    """Default mix of :class:`BasicActiveRuntime` and
    :class:`TriplesPRSSMixin`."""
    pass<|MERGE_RESOLUTION|>--- conflicted
+++ resolved
@@ -515,12 +515,7 @@
         result = Share(self, share_x.field)
         # This is the Deferred we will do processing on.
         triple = self.get_triple(share_x.field)
-<<<<<<< HEAD
-        triple.addCallback(gather_shares)
         triple = self.schedule_callback(triple, finish_mul)
-=======
-        triple = self.schedule_complex_callback(triple, finish_mul)
->>>>>>> da7c2371
         # We add the result to the chains in triple.
         triple.chainDeferred(result)
         return result
