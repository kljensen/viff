--- conflicted
+++ resolved
@@ -22,12 +22,7 @@
 import operator
 
 from viff import shamir
-<<<<<<< HEAD
-from viff.runtime import Runtime, Share, ShareList, gather_shares
-=======
-from viff.runtime import Runtime, increment_pc, Share, ShareList, \
-     gather_shares, preprocess
->>>>>>> e842d223
+from viff.runtime import Runtime, Share, ShareList, gather_shares, preprocess
 from viff.prss import prss, prss_lsb, prss_zero, prss_multi
 from viff.field import GF256, FieldElement
 from viff.util import rand, profile
@@ -387,15 +382,9 @@
                             modulus, quantity)
         return [Share(self, field, share) for share in shares]
 
-<<<<<<< HEAD
-    def prss_share_zero(self, field):
-        """Generate shares of the zero element from the field given.
-=======
-    @increment_pc
     def prss_share_zero(self, field, quantity):
         """Generate *quantity* shares of the zero element from the
         field given.
->>>>>>> e842d223
 
         Communication cost: none.
         """
@@ -406,14 +395,8 @@
                                field, prfs, prss_key, quantity)
         return [Share(self, field, zero_share[i]) for i in range(quantity)]
 
-<<<<<<< HEAD
-    def prss_double_share(self, field):
-        """Make a double-sharing using PRSS.
-=======
-    @increment_pc
     def prss_double_share(self, field, quantity):
         """Make *quantity* double-sharings using PRSS.
->>>>>>> e842d223
 
         The pair of shares will have degree t and 2t where t is the
         default threshold for the runtime.
@@ -479,7 +462,6 @@
             result.append(share)
         return result
 
-    @increment_pc
     @preprocess("prss_powerchains")
     def prss_powerchain(self, max=7):
         """Generate a random secret share in GF256 and returns
